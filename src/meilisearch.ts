/*
 * Bundle: MeiliSearch
 * Project: MeiliSearch - Javascript API
 * Author: Quentin de Quelen <quentin@meilisearch.com>
 * Copyright: 2019, MeiliSearch
 */

import { Index } from "./indexes.js";
import type {
  KeyCreation,
  Config,
  IndexOptions,
  IndexObject,
  Key,
  Health,
  Stats,
  Version,
  TasksQuery,
  WaitOptions,
  KeyUpdate,
  IndexesQuery,
  IndexesResults,
  KeysQuery,
  KeysResults,
  TasksResults,
  EnqueuedTaskObject,
  SwapIndexesParams,
  CancelTasksQuery,
  DeleteTasksQuery,
  MultiSearchParams,
  FederatedMultiSearchParams,
  BatchesResults,
  BatchesQuery,
  MultiSearchResponseOrSearchResponse,
<<<<<<< HEAD
} from "./types/types.js";
import { ErrorStatusCode } from "./types/types.js";
import { HttpRequests } from "./http-requests.js";
import { TaskClient, Task } from "./task.js";
import { EnqueuedTask } from "./enqueued-task.js";
=======
} from "./types";
import { HttpRequests } from "./http-requests";
import { TaskClient, Task } from "./task";
import { EnqueuedTask } from "./enqueued-task";
import { Batch, BatchClient } from "./batch";
>>>>>>> eb601014

export class MeiliSearch {
  config: Config;
  httpRequest: HttpRequests;
  tasks: TaskClient;
  batches: BatchClient;

  /**
   * Creates new MeiliSearch instance
   *
   * @param config - Configuration object
   */
  constructor(config: Config) {
    this.config = config;
    this.httpRequest = new HttpRequests(config);
    this.tasks = new TaskClient(config);
    this.batches = new BatchClient(config);
  }

  /**
   * Return an Index instance
   *
   * @param indexUid - The index UID
   * @returns Instance of Index
   */
  index<T extends Record<string, any> = Record<string, any>>(
    indexUid: string,
  ): Index<T> {
    return new Index<T>(this.config, indexUid);
  }

  /**
   * Gather information about an index by calling MeiliSearch and return an
   * Index instance with the gathered information
   *
   * @param indexUid - The index UID
   * @returns Promise returning Index instance
   */
  async getIndex<T extends Record<string, any> = Record<string, any>>(
    indexUid: string,
  ): Promise<Index<T>> {
    return new Index<T>(this.config, indexUid).fetchInfo();
  }

  /**
   * Gather information about an index by calling MeiliSearch and return the raw
   * JSON response
   *
   * @param indexUid - The index UID
   * @returns Promise returning index information
   */
  async getRawIndex(indexUid: string): Promise<IndexObject> {
    return new Index(this.config, indexUid).getRawInfo();
  }

  /**
   * Get all the indexes as Index instances.
   *
   * @param parameters - Parameters to browse the indexes
   * @returns Promise returning array of raw index information
   */
  async getIndexes(
    parameters: IndexesQuery = {},
  ): Promise<IndexesResults<Index[]>> {
    const rawIndexes = await this.getRawIndexes(parameters);
    const indexes: Index[] = rawIndexes.results.map(
      (index) => new Index(this.config, index.uid, index.primaryKey),
    );
    return { ...rawIndexes, results: indexes };
  }

  /**
   * Get all the indexes in their raw value (no Index instances).
   *
   * @param parameters - Parameters to browse the indexes
   * @returns Promise returning array of raw index information
   */
  async getRawIndexes(
    parameters: IndexesQuery = {},
  ): Promise<IndexesResults<IndexObject[]>> {
    const url = `indexes`;
    return await this.httpRequest.get<IndexesResults<IndexObject[]>>(
      url,
      parameters,
    );
  }

  /**
   * Create a new index
   *
   * @param uid - The index UID
   * @param options - Index options
   * @returns Promise returning Index instance
   */
  async createIndex(
    uid: string,
    options: IndexOptions = {},
  ): Promise<EnqueuedTask> {
    return await Index.create(uid, options, this.config);
  }

  /**
   * Update an index
   *
   * @param uid - The index UID
   * @param options - Index options to update
   * @returns Promise returning Index instance after updating
   */
  async updateIndex(
    uid: string,
    options: IndexOptions = {},
  ): Promise<EnqueuedTask> {
    return await new Index(this.config, uid).update(options);
  }

  /**
   * Delete an index
   *
   * @param uid - The index UID
   * @returns Promise which resolves when index is deleted successfully
   */
  async deleteIndex(uid: string): Promise<EnqueuedTask> {
    return await new Index(this.config, uid).delete();
  }

  /**
   * Deletes an index if it already exists.
   *
   * @param uid - The index UID
   * @returns Promise which resolves to true when index exists and is deleted
   *   successfully, otherwise false if it does not exist
   */
  async deleteIndexIfExists(uid: string): Promise<boolean> {
    try {
      await this.deleteIndex(uid);
      return true;
    } catch (e: any) {
      if (e.code === ErrorStatusCode.INDEX_NOT_FOUND) {
        return false;
      }
      throw e;
    }
  }

  /**
   * Swaps a list of index tuples.
   *
   * @param params - List of indexes tuples to swap.
   * @returns Promise returning object of the enqueued task
   */
  async swapIndexes(params: SwapIndexesParams): Promise<EnqueuedTask> {
    const url = "/swap-indexes";
    return await this.httpRequest.post(url, params);
  }

  ///
  /// Multi Search
  ///

  /**
   * Perform multiple search queries.
   *
   * It is possible to make multiple search queries on the same index or on
   * different ones
   *
   * @example
   *
   * ```ts
   * client.multiSearch({
   *   queries: [
   *     { indexUid: "movies", q: "wonder" },
   *     { indexUid: "books", q: "flower" },
   *   ],
   * });
   * ```
   *
   * @param queries - Search queries
   * @param config - Additional request configuration options
   * @returns Promise containing the search responses
   */
  async multiSearch<
    T1 extends MultiSearchParams | FederatedMultiSearchParams,
    T2 extends Record<string, unknown> = Record<string, any>,
  >(
    queries: T1,
    config?: Partial<Request>,
  ): Promise<MultiSearchResponseOrSearchResponse<T1, T2>> {
    const url = `multi-search`;

    return await this.httpRequest.post(url, queries, undefined, config);
  }

  ///
  /// TASKS
  ///

  /**
   * Get the list of all client tasks
   *
   * @param parameters - Parameters to browse the tasks
   * @returns Promise returning all tasks
   */
  async getTasks(parameters: TasksQuery = {}): Promise<TasksResults> {
    return await this.tasks.getTasks(parameters);
  }

  /**
   * Get one task on the client scope
   *
   * @param taskUid - Task identifier
   * @returns Promise returning a task
   */
  async getTask(taskUid: number): Promise<Task> {
    return await this.tasks.getTask(taskUid);
  }

  /**
   * Wait for multiple tasks to be finished.
   *
   * @param taskUids - Tasks identifier
   * @param waitOptions - Options on timeout and interval
   * @returns Promise returning an array of tasks
   */
  async waitForTasks(
    taskUids: number[],
    { timeOutMs = 5000, intervalMs = 50 }: WaitOptions = {},
  ): Promise<Task[]> {
    return await this.tasks.waitForTasks(taskUids, {
      timeOutMs,
      intervalMs,
    });
  }

  /**
   * Wait for a task to be finished.
   *
   * @param taskUid - Task identifier
   * @param waitOptions - Options on timeout and interval
   * @returns Promise returning an array of tasks
   */
  async waitForTask(
    taskUid: number,
    { timeOutMs = 5000, intervalMs = 50 }: WaitOptions = {},
  ): Promise<Task> {
    return await this.tasks.waitForTask(taskUid, {
      timeOutMs,
      intervalMs,
    });
  }

  /**
   * Cancel a list of enqueued or processing tasks.
   *
   * @param parameters - Parameters to filter the tasks.
   * @returns Promise containing an EnqueuedTask
   */
  async cancelTasks(parameters: CancelTasksQuery): Promise<EnqueuedTask> {
    return await this.tasks.cancelTasks(parameters);
  }

  /**
   * Delete a list of tasks.
   *
   * @param parameters - Parameters to filter the tasks.
   * @returns Promise containing an EnqueuedTask
   */
  async deleteTasks(parameters: DeleteTasksQuery = {}): Promise<EnqueuedTask> {
    return await this.tasks.deleteTasks(parameters);
  }

  /**
   * Get all the batches
   *
   * @param parameters - Parameters to browse the batches
   * @returns Promise returning all batches
   */
  async getBatches(parameters: BatchesQuery = {}): Promise<BatchesResults> {
    return await this.batches.getBatches(parameters);
  }

  /**
   * Get one batch
   *
   * @param uid - Batch identifier
   * @returns Promise returning a batch
   */
  async getBatch(uid: number): Promise<Batch> {
    return await this.batches.getBatch(uid);
  }

  ///
  /// KEYS
  ///

  /**
   * Get all API keys
   *
   * @param parameters - Parameters to browse the indexes
   * @returns Promise returning an object with keys
   */
  async getKeys(parameters: KeysQuery = {}): Promise<KeysResults> {
    const url = `keys`;
    const keys = await this.httpRequest.get<KeysResults>(url, parameters);

    keys.results = keys.results.map((key) => ({
      ...key,
      createdAt: new Date(key.createdAt),
      updatedAt: new Date(key.updatedAt),
    }));

    return keys;
  }

  /**
   * Get one API key
   *
   * @param keyOrUid - Key or uid of the API key
   * @returns Promise returning a key
   */
  async getKey(keyOrUid: string): Promise<Key> {
    const url = `keys/${keyOrUid}`;
    return await this.httpRequest.get<Key>(url);
  }

  /**
   * Create one API key
   *
   * @param options - Key options
   * @returns Promise returning a key
   */
  async createKey(options: KeyCreation): Promise<Key> {
    const url = `keys`;
    return await this.httpRequest.post(url, options);
  }

  /**
   * Update one API key
   *
   * @param keyOrUid - Key
   * @param options - Key options
   * @returns Promise returning a key
   */
  async updateKey(keyOrUid: string, options: KeyUpdate): Promise<Key> {
    const url = `keys/${keyOrUid}`;
    return await this.httpRequest.patch(url, options);
  }

  /**
   * Delete one API key
   *
   * @param keyOrUid - Key
   * @returns
   */
  async deleteKey(keyOrUid: string): Promise<void> {
    const url = `keys/${keyOrUid}`;
    return await this.httpRequest.delete<any>(url);
  }

  ///
  /// HEALTH
  ///

  /**
   * Checks if the server is healthy, otherwise an error will be thrown.
   *
   * @returns Promise returning an object with health details
   */
  async health(): Promise<Health> {
    const url = `health`;
    return await this.httpRequest.get<Health>(url);
  }

  /**
   * Checks if the server is healthy, return true or false.
   *
   * @returns Promise returning a boolean
   */
  async isHealthy(): Promise<boolean> {
    try {
      const url = `health`;
      await this.httpRequest.get(url);
      return true;
    } catch {
      return false;
    }
  }

  ///
  /// STATS
  ///

  /**
   * Get the stats of all the database
   *
   * @returns Promise returning object of all the stats
   */
  async getStats(): Promise<Stats> {
    const url = `stats`;
    return await this.httpRequest.get<Stats>(url);
  }

  ///
  /// VERSION
  ///

  /**
   * Get the version of MeiliSearch
   *
   * @returns Promise returning object with version details
   */
  async getVersion(): Promise<Version> {
    const url = `version`;
    return await this.httpRequest.get<Version>(url);
  }

  ///
  /// DUMPS
  ///

  /**
   * Creates a dump
   *
   * @returns Promise returning object of the enqueued task
   */
  async createDump(): Promise<EnqueuedTask> {
    const url = `dumps`;
    const task = await this.httpRequest.post<undefined, EnqueuedTaskObject>(
      url,
    );
    return new EnqueuedTask(task);
  }

  ///
  /// SNAPSHOTS
  ///

  /**
   * Creates a snapshot
   *
   * @returns Promise returning object of the enqueued task
   */
  async createSnapshot(): Promise<EnqueuedTask> {
    const url = `snapshots`;
    const task = await this.httpRequest.post<undefined, EnqueuedTaskObject>(
      url,
    );

    return new EnqueuedTask(task);
  }
}<|MERGE_RESOLUTION|>--- conflicted
+++ resolved
@@ -32,19 +32,12 @@
   BatchesResults,
   BatchesQuery,
   MultiSearchResponseOrSearchResponse,
-<<<<<<< HEAD
 } from "./types/types.js";
 import { ErrorStatusCode } from "./types/types.js";
 import { HttpRequests } from "./http-requests.js";
 import { TaskClient, Task } from "./task.js";
 import { EnqueuedTask } from "./enqueued-task.js";
-=======
-} from "./types";
-import { HttpRequests } from "./http-requests";
-import { TaskClient, Task } from "./task";
-import { EnqueuedTask } from "./enqueued-task";
-import { Batch, BatchClient } from "./batch";
->>>>>>> eb601014
+import { Batch, BatchClient } from "./batch.js";
 
 export class MeiliSearch {
   config: Config;
