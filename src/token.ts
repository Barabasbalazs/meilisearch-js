--- conflicted
+++ resolved
@@ -1,12 +1,8 @@
-<<<<<<< HEAD
-import type { TokenSearchRules, TokenOptions } from "./types/types.js";
-import { createHmac } from "node:crypto";
-import { MeiliSearchError } from "./errors/index.js";
-import { validateUuid4 } from "./utils.js";
-=======
 import type { webcrypto } from "node:crypto";
-import type { TenantTokenGeneratorOptions, TokenSearchRules } from "./types";
->>>>>>> 896b5c0c
+import type {
+  TenantTokenGeneratorOptions,
+  TokenSearchRules,
+} from "./types/types.js";
 
 function getOptionsWithDefaults(options: TenantTokenGeneratorOptions) {
   const {
@@ -18,20 +14,6 @@
   return { searchRules, algorithm, force, ...restOfOptions };
 }
 
-<<<<<<< HEAD
-/**
- * Create the header of the token.
- *
- * @param apiKey - API key used to sign the token.
- * @param encodedHeader - Header of the token in base64.
- * @param encodedPayload - Payload of the token in base64.
- * @returns The signature of the token in base64.
- */
-function sign(apiKey: string, encodedHeader: string, encodedPayload: string) {
-  return createHmac("sha256", apiKey)
-    .update(`${encodedHeader}.${encodedPayload}`)
-    .digest("base64")
-=======
 type TenantTokenGeneratorOptionsWithDefaults = ReturnType<
   typeof getOptionsWithDefaults
 >;
@@ -90,7 +72,6 @@
 
   // TODO: Same problem as in `encodeToBase64` above
   const digest = btoa(String.fromCharCode(...new Uint8Array(signature)))
->>>>>>> 896b5c0c
     .replace(/\+/g, "-")
     .replace(/\//g, "_")
     .replace(/=/g, "");
@@ -188,22 +169,6 @@
  * @returns The token in JWT (JSON Web Token) format
  * @see {@link https://www.meilisearch.com/docs/learn/security/basic_security | Securing your project}
  */
-<<<<<<< HEAD
-export function generateTenantToken(
-  apiKeyUid: string,
-  searchRules: TokenSearchRules,
-  { apiKey, expiresAt }: TokenOptions,
-): string {
-  validateTokenParameters({ apiKeyUid, expiresAt, searchRules });
-
-  const encodedHeader = createHeader();
-  const encodedPayload = createPayload({
-    searchRules,
-    apiKeyUid,
-    expiresAt,
-  });
-  const signature = sign(apiKey, encodedHeader, encodedPayload);
-=======
 export async function generateTenantToken(
   options: TenantTokenGeneratorOptions,
 ): Promise<string> {
@@ -220,7 +185,6 @@
     encodedPayload,
     encodedHeader,
   );
->>>>>>> 896b5c0c
 
   return `${encodedHeader}.${encodedPayload}.${signature}`;
 }