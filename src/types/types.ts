--- conflicted
+++ resolved
@@ -4,12 +4,8 @@
 // Definitions: https://github.com/meilisearch/meilisearch-js
 // TypeScript Version: ^3.8.3
 
-<<<<<<< HEAD
 import { Task } from "../task.js";
-=======
-import { Task } from "../task";
-import { Batch } from "../batch";
->>>>>>> eb601014
+import { Batch } from "../batch.js";
 
 export type Config = {
   host: string;
