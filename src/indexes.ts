/*
 * Bundle: MeiliSearch / Indexes
 * Project: MeiliSearch - Javascript API
 * Author: Quentin de Quelen <quentin@meilisearch.com>
 * Copyright: 2019, MeiliSearch
 */

import {
  MeiliSearchError,
  MeiliSearchRequestError,
  versionErrorHintMessage,
  MeiliSearchApiError,
} from "./errors/index.js";
import type {
  Config,
  SearchResponse,
  SearchParams,
  Filter,
  SearchRequestGET,
  IndexObject,
  IndexOptions,
  IndexStats,
  DocumentsQuery,
  DocumentQuery,
  DocumentOptions,
  Settings,
  Synonyms,
  StopWords,
  RankingRules,
  DistinctAttribute,
  FilterableAttributes,
  SortableAttributes,
  SearchableAttributes,
  DisplayedAttributes,
  TypoTolerance,
  WaitOptions,
  TasksQuery,
  TasksResults,
  PaginationSettings,
  Faceting,
  ResourceResults,
  RawDocumentAdditionOptions,
  ContentType,
  DocumentsIds,
  DocumentsDeletionQuery,
  SearchForFacetValuesParams,
  SearchForFacetValuesResponse,
  SeparatorTokens,
  NonSeparatorTokens,
  Dictionary,
  ProximityPrecision,
  Embedders,
  SearchCutoffMs,
  SearchSimilarDocumentsParams,
  LocalizedAttributes,
  UpdateDocumentsByFunctionOptions,
<<<<<<< HEAD
} from "./types/types.js";
import { removeUndefinedFromObject } from "./utils.js";
import { HttpRequests } from "./http-requests.js";
import { Task, TaskClient } from "./task.js";
import { EnqueuedTask } from "./enqueued-task.js";
=======
  PrefixSearch,
} from "./types";
import { removeUndefinedFromObject } from "./utils";
import { HttpRequests } from "./http-requests";
import { Task, TaskClient } from "./task";
import { EnqueuedTask } from "./enqueued-task";
>>>>>>> eb601014

class Index<T extends Record<string, any> = Record<string, any>> {
  uid: string;
  primaryKey: string | undefined;
  createdAt: Date | undefined;
  updatedAt: Date | undefined;
  httpRequest: HttpRequests;
  tasks: TaskClient;

  /**
   * @param config - Request configuration options
   * @param uid - UID of the index
   * @param primaryKey - Primary Key of the index
   */
  constructor(config: Config, uid: string, primaryKey?: string) {
    this.uid = uid;
    this.primaryKey = primaryKey;
    this.httpRequest = new HttpRequests(config);
    this.tasks = new TaskClient(config);
  }

  ///
  /// SEARCH
  ///

  /**
   * Search for documents into an index
   *
   * @param query - Query string
   * @param options - Search options
   * @param config - Additional request configuration options
   * @returns Promise containing the search response
   */
  async search<
    D extends Record<string, any> = T,
    S extends SearchParams = SearchParams,
  >(
    query?: string | null,
    options?: S,
    config?: Partial<Request>,
  ): Promise<SearchResponse<D, S>> {
    const url = `indexes/${this.uid}/search`;

    return await this.httpRequest.post(
      url,
      removeUndefinedFromObject({ q: query, ...options }),
      undefined,
      config,
    );
  }

  /**
   * Search for documents into an index using the GET method
   *
   * @param query - Query string
   * @param options - Search options
   * @param config - Additional request configuration options
   * @returns Promise containing the search response
   */
  async searchGet<
    D extends Record<string, any> = T,
    S extends SearchParams = SearchParams,
  >(
    query?: string | null,
    options?: S,
    config?: Partial<Request>,
  ): Promise<SearchResponse<D, S>> {
    const url = `indexes/${this.uid}/search`;

    const parseFilter = (filter?: Filter): string | undefined => {
      if (typeof filter === "string") return filter;
      else if (Array.isArray(filter))
        throw new MeiliSearchError(
          "The filter query parameter should be in string format when using searchGet",
        );
      else return undefined;
    };

    const getParams: SearchRequestGET = {
      q: query,
      ...options,
      filter: parseFilter(options?.filter),
      sort: options?.sort?.join(","),
      facets: options?.facets?.join(","),
      attributesToRetrieve: options?.attributesToRetrieve?.join(","),
      attributesToCrop: options?.attributesToCrop?.join(","),
      attributesToHighlight: options?.attributesToHighlight?.join(","),
      vector: options?.vector?.join(","),
      attributesToSearchOn: options?.attributesToSearchOn?.join(","),
    };

    return await this.httpRequest.get<SearchResponse<D, S>>(
      url,
      removeUndefinedFromObject(getParams),
      config,
    );
  }

  /**
   * Search for facet values
   *
   * @param params - Parameters used to search on the facets
   * @param config - Additional request configuration options
   * @returns Promise containing the search response
   */
  async searchForFacetValues(
    params: SearchForFacetValuesParams,
    config?: Partial<Request>,
  ): Promise<SearchForFacetValuesResponse> {
    const url = `indexes/${this.uid}/facet-search`;

    return await this.httpRequest.post(
      url,
      removeUndefinedFromObject(params),
      undefined,
      config,
    );
  }

  /**
   * Search for similar documents
   *
   * @param params - Parameters used to search for similar documents
   * @returns Promise containing the search response
   */
  async searchSimilarDocuments<
    D extends Record<string, any> = T,
    S extends SearchParams = SearchParams,
  >(params: SearchSimilarDocumentsParams): Promise<SearchResponse<D, S>> {
    const url = `indexes/${this.uid}/similar`;

    return await this.httpRequest.post(
      url,
      removeUndefinedFromObject(params),
      undefined,
    );
  }

  ///
  /// INDEX
  ///

  /**
   * Get index information.
   *
   * @returns Promise containing index information
   */
  async getRawInfo(): Promise<IndexObject> {
    const url = `indexes/${this.uid}`;
    const res = await this.httpRequest.get<IndexObject>(url);
    this.primaryKey = res.primaryKey;
    this.updatedAt = new Date(res.updatedAt);
    this.createdAt = new Date(res.createdAt);
    return res;
  }

  /**
   * Fetch and update Index information.
   *
   * @returns Promise to the current Index object with updated information
   */
  async fetchInfo(): Promise<this> {
    await this.getRawInfo();
    return this;
  }

  /**
   * Get Primary Key.
   *
   * @returns Promise containing the Primary Key of the index
   */
  async fetchPrimaryKey(): Promise<string | undefined> {
    this.primaryKey = (await this.getRawInfo()).primaryKey;
    return this.primaryKey;
  }

  /**
   * Create an index.
   *
   * @param uid - Unique identifier of the Index
   * @param options - Index options
   * @param config - Request configuration options
   * @returns Newly created Index object
   */
  static async create(
    uid: string,
    options: IndexOptions = {},
    config: Config,
  ): Promise<EnqueuedTask> {
    const url = `indexes`;
    const req = new HttpRequests(config);
    const task = await req.post(url, { ...options, uid });

    return new EnqueuedTask(task);
  }

  /**
   * Update an index.
   *
   * @param data - Data to update
   * @returns Promise to the current Index object with updated information
   */
  async update(data: IndexOptions): Promise<EnqueuedTask> {
    const url = `indexes/${this.uid}`;
    const task = await this.httpRequest.patch(url, data);

    task.enqueuedAt = new Date(task.enqueuedAt);

    return task;
  }

  /**
   * Delete an index.
   *
   * @returns Promise which resolves when index is deleted successfully
   */
  async delete(): Promise<EnqueuedTask> {
    const url = `indexes/${this.uid}`;
    const task = await this.httpRequest.delete(url);

    return new EnqueuedTask(task);
  }

  ///
  /// TASKS
  ///

  /**
   * Get the list of all the tasks of the index.
   *
   * @param parameters - Parameters to browse the tasks
   * @returns Promise containing all tasks
   */
  async getTasks(parameters: TasksQuery = {}): Promise<TasksResults> {
    return await this.tasks.getTasks({ ...parameters, indexUids: [this.uid] });
  }

  /**
   * Get one task of the index.
   *
   * @param taskUid - Task identifier
   * @returns Promise containing a task
   */
  async getTask(taskUid: number): Promise<Task> {
    return await this.tasks.getTask(taskUid);
  }

  /**
   * Wait for multiple tasks to be processed.
   *
   * @param taskUids - Tasks identifier
   * @param waitOptions - Options on timeout and interval
   * @returns Promise containing an array of tasks
   */
  async waitForTasks(
    taskUids: number[],
    { timeOutMs = 5000, intervalMs = 50 }: WaitOptions = {},
  ): Promise<Task[]> {
    return await this.tasks.waitForTasks(taskUids, {
      timeOutMs,
      intervalMs,
    });
  }

  /**
   * Wait for a task to be processed.
   *
   * @param taskUid - Task identifier
   * @param waitOptions - Options on timeout and interval
   * @returns Promise containing an array of tasks
   */
  async waitForTask(
    taskUid: number,
    { timeOutMs = 5000, intervalMs = 50 }: WaitOptions = {},
  ): Promise<Task> {
    return await this.tasks.waitForTask(taskUid, {
      timeOutMs,
      intervalMs,
    });
  }

  ///
  /// STATS
  ///

  /**
   * Get stats of an index
   *
   * @returns Promise containing object with stats of the index
   */
  async getStats(): Promise<IndexStats> {
    const url = `indexes/${this.uid}/stats`;
    return await this.httpRequest.get<IndexStats>(url);
  }

  ///
  /// DOCUMENTS
  ///

  /**
   * Get documents of an index.
   *
   * @param parameters - Parameters to browse the documents. Parameters can
   *   contain the `filter` field only available in Meilisearch v1.2 and newer
   * @returns Promise containing the returned documents
   */
  async getDocuments<D extends Record<string, any> = T>(
    parameters: DocumentsQuery<D> = {},
  ): Promise<ResourceResults<D[]>> {
    parameters = removeUndefinedFromObject(parameters);

    // In case `filter` is provided, use `POST /documents/fetch`
    if (parameters.filter !== undefined) {
      try {
        const url = `indexes/${this.uid}/documents/fetch`;

        return await this.httpRequest.post<
          DocumentsQuery,
          Promise<ResourceResults<D[]>>
        >(url, parameters);
      } catch (e) {
        if (e instanceof MeiliSearchRequestError) {
          e.message = versionErrorHintMessage(e.message, "getDocuments");
        } else if (e instanceof MeiliSearchApiError) {
          e.message = versionErrorHintMessage(e.message, "getDocuments");
        }

        throw e;
      }
      // Else use `GET /documents` method
    } else {
      const url = `indexes/${this.uid}/documents`;

      // Transform fields to query parameter string format
      const fields = Array.isArray(parameters?.fields)
        ? { fields: parameters?.fields?.join(",") }
        : {};

      return await this.httpRequest.get<Promise<ResourceResults<D[]>>>(url, {
        ...parameters,
        ...fields,
      });
    }
  }

  /**
   * Get one document
   *
   * @param documentId - Document ID
   * @param parameters - Parameters applied on a document
   * @returns Promise containing Document response
   */
  async getDocument<D extends Record<string, any> = T>(
    documentId: string | number,
    parameters?: DocumentQuery<T>,
  ): Promise<D> {
    const url = `indexes/${this.uid}/documents/${documentId}`;

    const fields = (() => {
      if (Array.isArray(parameters?.fields)) {
        return parameters?.fields?.join(",");
      }
      return undefined;
    })();

    return await this.httpRequest.get<D>(
      url,
      removeUndefinedFromObject({
        ...parameters,
        fields,
      }),
    );
  }

  /**
   * Add or replace multiples documents to an index
   *
   * @param documents - Array of Document objects to add/replace
   * @param options - Options on document addition
   * @returns Promise containing an EnqueuedTask
   */
  async addDocuments(
    documents: T[],
    options?: DocumentOptions,
  ): Promise<EnqueuedTask> {
    const url = `indexes/${this.uid}/documents`;
    const task = await this.httpRequest.post(url, documents, options);

    return new EnqueuedTask(task);
  }

  /**
   * Add or replace multiples documents in a string format to an index. It only
   * supports csv, ndjson and json formats.
   *
   * @param documents - Documents provided in a string to add/replace
   * @param contentType - Content type of your document:
   *   'text/csv'|'application/x-ndjson'|'application/json'
   * @param options - Options on document addition
   * @returns Promise containing an EnqueuedTask
   */
  async addDocumentsFromString(
    documents: string,
    contentType: ContentType,
    queryParams?: RawDocumentAdditionOptions,
  ): Promise<EnqueuedTask> {
    const url = `indexes/${this.uid}/documents`;

    const task = await this.httpRequest.post(url, documents, queryParams, {
      headers: {
        "Content-Type": contentType,
      },
    });

    return new EnqueuedTask(task);
  }

  /**
   * Add or replace multiples documents to an index in batches
   *
   * @param documents - Array of Document objects to add/replace
   * @param batchSize - Size of the batch
   * @param options - Options on document addition
   * @returns Promise containing array of enqueued task objects for each batch
   */
  async addDocumentsInBatches(
    documents: T[],
    batchSize = 1000,
    options?: DocumentOptions,
  ): Promise<EnqueuedTask[]> {
    const updates = [];
    for (let i = 0; i < documents.length; i += batchSize) {
      updates.push(
        await this.addDocuments(documents.slice(i, i + batchSize), options),
      );
    }
    return updates;
  }

  /**
   * Add or update multiples documents to an index
   *
   * @param documents - Array of Document objects to add/update
   * @param options - Options on document update
   * @returns Promise containing an EnqueuedTask
   */
  async updateDocuments(
    documents: Array<Partial<T>>,
    options?: DocumentOptions,
  ): Promise<EnqueuedTask> {
    const url = `indexes/${this.uid}/documents`;
    const task = await this.httpRequest.put(url, documents, options);

    return new EnqueuedTask(task);
  }

  /**
   * Add or update multiples documents to an index in batches
   *
   * @param documents - Array of Document objects to add/update
   * @param batchSize - Size of the batch
   * @param options - Options on document update
   * @returns Promise containing array of enqueued task objects for each batch
   */
  async updateDocumentsInBatches(
    documents: Array<Partial<T>>,
    batchSize = 1000,
    options?: DocumentOptions,
  ): Promise<EnqueuedTask[]> {
    const updates = [];
    for (let i = 0; i < documents.length; i += batchSize) {
      updates.push(
        await this.updateDocuments(documents.slice(i, i + batchSize), options),
      );
    }
    return updates;
  }

  /**
   * Add or update multiples documents in a string format to an index. It only
   * supports csv, ndjson and json formats.
   *
   * @param documents - Documents provided in a string to add/update
   * @param contentType - Content type of your document:
   *   'text/csv'|'application/x-ndjson'|'application/json'
   * @param queryParams - Options on raw document addition
   * @returns Promise containing an EnqueuedTask
   */
  async updateDocumentsFromString(
    documents: string,
    contentType: ContentType,
    queryParams?: RawDocumentAdditionOptions,
  ): Promise<EnqueuedTask> {
    const url = `indexes/${this.uid}/documents`;

    const task = await this.httpRequest.put(url, documents, queryParams, {
      headers: {
        "Content-Type": contentType,
      },
    });

    return new EnqueuedTask(task);
  }

  /**
   * Delete one document
   *
   * @param documentId - Id of Document to delete
   * @returns Promise containing an EnqueuedTask
   */
  async deleteDocument(documentId: string | number): Promise<EnqueuedTask> {
    const url = `indexes/${this.uid}/documents/${documentId}`;
    const task = await this.httpRequest.delete<EnqueuedTask>(url);

    task.enqueuedAt = new Date(task.enqueuedAt);

    return task;
  }

  /**
   * Delete multiples documents of an index.
   *
   * @param params - Params value can be:
   *
   *   - DocumentsDeletionQuery: An object containing the parameters to customize
   *       your document deletion. Only available in Meilisearch v1.2 and newer
   *   - DocumentsIds: An array of document ids to delete
   *
   * @returns Promise containing an EnqueuedTask
   */
  async deleteDocuments(
    params: DocumentsDeletionQuery | DocumentsIds,
  ): Promise<EnqueuedTask> {
    // If params is of type DocumentsDeletionQuery
    const isDocumentsDeletionQuery =
      !Array.isArray(params) && typeof params === "object";
    const endpoint = isDocumentsDeletionQuery
      ? "documents/delete"
      : "documents/delete-batch";
    const url = `indexes/${this.uid}/${endpoint}`;

    try {
      const task = await this.httpRequest.post(url, params);

      return new EnqueuedTask(task);
    } catch (e) {
      if (e instanceof MeiliSearchRequestError && isDocumentsDeletionQuery) {
        e.message = versionErrorHintMessage(e.message, "deleteDocuments");
      } else if (e instanceof MeiliSearchApiError) {
        e.message = versionErrorHintMessage(e.message, "deleteDocuments");
      }

      throw e;
    }
  }

  /**
   * Delete all documents of an index
   *
   * @returns Promise containing an EnqueuedTask
   */
  async deleteAllDocuments(): Promise<EnqueuedTask> {
    const url = `indexes/${this.uid}/documents`;
    const task = await this.httpRequest.delete<EnqueuedTask>(url);

    task.enqueuedAt = new Date(task.enqueuedAt);

    return task;
  }

  /**
   * This is an EXPERIMENTAL feature, which may break without a major version.
   * It's available after Meilisearch v1.10.
   *
   * More info about the feature:
   * https://github.com/orgs/meilisearch/discussions/762 More info about
   * experimental features in general:
   * https://www.meilisearch.com/docs/reference/api/experimental-features
   *
   * @param options - Object containing the function string and related options
   * @returns Promise containing an EnqueuedTask
   */
  async updateDocumentsByFunction(
    options: UpdateDocumentsByFunctionOptions,
  ): Promise<EnqueuedTask> {
    const url = `indexes/${this.uid}/documents/edit`;
    const task = await this.httpRequest.post(url, options);

    return new EnqueuedTask(task);
  }

  ///
  /// SETTINGS
  ///

  /**
   * Retrieve all settings
   *
   * @returns Promise containing Settings object
   */
  async getSettings(): Promise<Settings> {
    const url = `indexes/${this.uid}/settings`;
    return await this.httpRequest.get<Settings>(url);
  }

  /**
   * Update all settings Any parameters not provided will be left unchanged.
   *
   * @param settings - Object containing parameters with their updated values
   * @returns Promise containing an EnqueuedTask
   */
  async updateSettings(settings: Settings): Promise<EnqueuedTask> {
    const url = `indexes/${this.uid}/settings`;
    const task = await this.httpRequest.patch(url, settings);

    task.enqueued = new Date(task.enqueuedAt);

    return task;
  }

  /**
   * Reset settings.
   *
   * @returns Promise containing an EnqueuedTask
   */
  async resetSettings(): Promise<EnqueuedTask> {
    const url = `indexes/${this.uid}/settings`;
    const task = await this.httpRequest.delete<EnqueuedTask>(url);

    task.enqueuedAt = new Date(task.enqueuedAt);

    return task;
  }

  ///
  /// PAGINATION SETTINGS
  ///

  /**
   * Get the pagination settings.
   *
   * @returns Promise containing object of pagination settings
   */
  async getPagination(): Promise<PaginationSettings> {
    const url = `indexes/${this.uid}/settings/pagination`;
    return await this.httpRequest.get<object>(url);
  }

  /**
   * Update the pagination settings.
   *
   * @param pagination - Pagination object
   * @returns Promise containing an EnqueuedTask
   */
  async updatePagination(
    pagination: PaginationSettings,
  ): Promise<EnqueuedTask> {
    const url = `indexes/${this.uid}/settings/pagination`;
    const task = await this.httpRequest.patch(url, pagination);

    return new EnqueuedTask(task);
  }

  /**
   * Reset the pagination settings.
   *
   * @returns Promise containing an EnqueuedTask
   */
  async resetPagination(): Promise<EnqueuedTask> {
    const url = `indexes/${this.uid}/settings/pagination`;
    const task = await this.httpRequest.delete(url);

    return new EnqueuedTask(task);
  }

  ///
  /// SYNONYMS
  ///

  /**
   * Get the list of all synonyms
   *
   * @returns Promise containing object of synonym mappings
   */
  async getSynonyms(): Promise<object> {
    const url = `indexes/${this.uid}/settings/synonyms`;
    return await this.httpRequest.get<object>(url);
  }

  /**
   * Update the list of synonyms. Overwrite the old list.
   *
   * @param synonyms - Mapping of synonyms with their associated words
   * @returns Promise containing an EnqueuedTask
   */
  async updateSynonyms(synonyms: Synonyms): Promise<EnqueuedTask> {
    const url = `indexes/${this.uid}/settings/synonyms`;
    const task = await this.httpRequest.put(url, synonyms);

    return new EnqueuedTask(task);
  }

  /**
   * Reset the synonym list to be empty again
   *
   * @returns Promise containing an EnqueuedTask
   */
  async resetSynonyms(): Promise<EnqueuedTask> {
    const url = `indexes/${this.uid}/settings/synonyms`;
    const task = await this.httpRequest.delete<EnqueuedTask>(url);

    task.enqueuedAt = new Date(task.enqueuedAt);

    return task;
  }

  ///
  /// STOP WORDS
  ///

  /**
   * Get the list of all stop-words
   *
   * @returns Promise containing array of stop-words
   */
  async getStopWords(): Promise<string[]> {
    const url = `indexes/${this.uid}/settings/stop-words`;
    return await this.httpRequest.get<string[]>(url);
  }

  /**
   * Update the list of stop-words. Overwrite the old list.
   *
   * @param stopWords - Array of strings that contains the stop-words.
   * @returns Promise containing an EnqueuedTask
   */
  async updateStopWords(stopWords: StopWords): Promise<EnqueuedTask> {
    const url = `indexes/${this.uid}/settings/stop-words`;
    const task = await this.httpRequest.put(url, stopWords);

    return new EnqueuedTask(task);
  }

  /**
   * Reset the stop-words list to be empty again
   *
   * @returns Promise containing an EnqueuedTask
   */
  async resetStopWords(): Promise<EnqueuedTask> {
    const url = `indexes/${this.uid}/settings/stop-words`;
    const task = await this.httpRequest.delete<EnqueuedTask>(url);

    task.enqueuedAt = new Date(task.enqueuedAt);

    return task;
  }

  ///
  /// RANKING RULES
  ///

  /**
   * Get the list of all ranking-rules
   *
   * @returns Promise containing array of ranking-rules
   */
  async getRankingRules(): Promise<string[]> {
    const url = `indexes/${this.uid}/settings/ranking-rules`;
    return await this.httpRequest.get<string[]>(url);
  }

  /**
   * Update the list of ranking-rules. Overwrite the old list.
   *
   * @param rankingRules - Array that contain ranking rules sorted by order of
   *   importance.
   * @returns Promise containing an EnqueuedTask
   */
  async updateRankingRules(rankingRules: RankingRules): Promise<EnqueuedTask> {
    const url = `indexes/${this.uid}/settings/ranking-rules`;
    const task = await this.httpRequest.put(url, rankingRules);

    return new EnqueuedTask(task);
  }

  /**
   * Reset the ranking rules list to its default value
   *
   * @returns Promise containing an EnqueuedTask
   */
  async resetRankingRules(): Promise<EnqueuedTask> {
    const url = `indexes/${this.uid}/settings/ranking-rules`;
    const task = await this.httpRequest.delete<EnqueuedTask>(url);

    task.enqueuedAt = new Date(task.enqueuedAt);

    return task;
  }

  ///
  /// DISTINCT ATTRIBUTE
  ///

  /**
   * Get the distinct-attribute
   *
   * @returns Promise containing the distinct-attribute of the index
   */
  async getDistinctAttribute(): Promise<string | null> {
    const url = `indexes/${this.uid}/settings/distinct-attribute`;
    return await this.httpRequest.get<string | null>(url);
  }

  /**
   * Update the distinct-attribute.
   *
   * @param distinctAttribute - Field name of the distinct-attribute
   * @returns Promise containing an EnqueuedTask
   */
  async updateDistinctAttribute(
    distinctAttribute: DistinctAttribute,
  ): Promise<EnqueuedTask> {
    const url = `indexes/${this.uid}/settings/distinct-attribute`;
    const task = await this.httpRequest.put(url, distinctAttribute);

    return new EnqueuedTask(task);
  }

  /**
   * Reset the distinct-attribute.
   *
   * @returns Promise containing an EnqueuedTask
   */
  async resetDistinctAttribute(): Promise<EnqueuedTask> {
    const url = `indexes/${this.uid}/settings/distinct-attribute`;
    const task = await this.httpRequest.delete<EnqueuedTask>(url);

    task.enqueuedAt = new Date(task.enqueuedAt);

    return task;
  }

  ///
  /// FILTERABLE ATTRIBUTES
  ///

  /**
   * Get the filterable-attributes
   *
   * @returns Promise containing an array of filterable-attributes
   */
  async getFilterableAttributes(): Promise<string[]> {
    const url = `indexes/${this.uid}/settings/filterable-attributes`;
    return await this.httpRequest.get<string[]>(url);
  }

  /**
   * Update the filterable-attributes.
   *
   * @param filterableAttributes - Array of strings containing the attributes
   *   that can be used as filters at query time
   * @returns Promise containing an EnqueuedTask
   */
  async updateFilterableAttributes(
    filterableAttributes: FilterableAttributes,
  ): Promise<EnqueuedTask> {
    const url = `indexes/${this.uid}/settings/filterable-attributes`;
    const task = await this.httpRequest.put(url, filterableAttributes);

    return new EnqueuedTask(task);
  }

  /**
   * Reset the filterable-attributes.
   *
   * @returns Promise containing an EnqueuedTask
   */
  async resetFilterableAttributes(): Promise<EnqueuedTask> {
    const url = `indexes/${this.uid}/settings/filterable-attributes`;
    const task = await this.httpRequest.delete<EnqueuedTask>(url);

    task.enqueuedAt = new Date(task.enqueuedAt);

    return task;
  }

  ///
  /// SORTABLE ATTRIBUTES
  ///

  /**
   * Get the sortable-attributes
   *
   * @returns Promise containing array of sortable-attributes
   */
  async getSortableAttributes(): Promise<string[]> {
    const url = `indexes/${this.uid}/settings/sortable-attributes`;
    return await this.httpRequest.get<string[]>(url);
  }

  /**
   * Update the sortable-attributes.
   *
   * @param sortableAttributes - Array of strings containing the attributes that
   *   can be used to sort search results at query time
   * @returns Promise containing an EnqueuedTask
   */
  async updateSortableAttributes(
    sortableAttributes: SortableAttributes,
  ): Promise<EnqueuedTask> {
    const url = `indexes/${this.uid}/settings/sortable-attributes`;
    const task = await this.httpRequest.put(url, sortableAttributes);

    return new EnqueuedTask(task);
  }

  /**
   * Reset the sortable-attributes.
   *
   * @returns Promise containing an EnqueuedTask
   */
  async resetSortableAttributes(): Promise<EnqueuedTask> {
    const url = `indexes/${this.uid}/settings/sortable-attributes`;
    const task = await this.httpRequest.delete<EnqueuedTask>(url);

    task.enqueuedAt = new Date(task.enqueuedAt);

    return task;
  }

  ///
  /// SEARCHABLE ATTRIBUTE
  ///

  /**
   * Get the searchable-attributes
   *
   * @returns Promise containing array of searchable-attributes
   */
  async getSearchableAttributes(): Promise<string[]> {
    const url = `indexes/${this.uid}/settings/searchable-attributes`;
    return await this.httpRequest.get<string[]>(url);
  }

  /**
   * Update the searchable-attributes.
   *
   * @param searchableAttributes - Array of strings that contains searchable
   *   attributes sorted by order of importance(most to least important)
   * @returns Promise containing an EnqueuedTask
   */
  async updateSearchableAttributes(
    searchableAttributes: SearchableAttributes,
  ): Promise<EnqueuedTask> {
    const url = `indexes/${this.uid}/settings/searchable-attributes`;
    const task = await this.httpRequest.put(url, searchableAttributes);

    return new EnqueuedTask(task);
  }

  /**
   * Reset the searchable-attributes.
   *
   * @returns Promise containing an EnqueuedTask
   */
  async resetSearchableAttributes(): Promise<EnqueuedTask> {
    const url = `indexes/${this.uid}/settings/searchable-attributes`;
    const task = await this.httpRequest.delete<EnqueuedTask>(url);

    task.enqueuedAt = new Date(task.enqueuedAt);

    return task;
  }

  ///
  /// DISPLAYED ATTRIBUTE
  ///

  /**
   * Get the displayed-attributes
   *
   * @returns Promise containing array of displayed-attributes
   */
  async getDisplayedAttributes(): Promise<string[]> {
    const url = `indexes/${this.uid}/settings/displayed-attributes`;
    return await this.httpRequest.get<string[]>(url);
  }

  /**
   * Update the displayed-attributes.
   *
   * @param displayedAttributes - Array of strings that contains attributes of
   *   an index to display
   * @returns Promise containing an EnqueuedTask
   */
  async updateDisplayedAttributes(
    displayedAttributes: DisplayedAttributes,
  ): Promise<EnqueuedTask> {
    const url = `indexes/${this.uid}/settings/displayed-attributes`;
    const task = await this.httpRequest.put(url, displayedAttributes);

    return new EnqueuedTask(task);
  }

  /**
   * Reset the displayed-attributes.
   *
   * @returns Promise containing an EnqueuedTask
   */
  async resetDisplayedAttributes(): Promise<EnqueuedTask> {
    const url = `indexes/${this.uid}/settings/displayed-attributes`;
    const task = await this.httpRequest.delete<EnqueuedTask>(url);

    task.enqueuedAt = new Date(task.enqueuedAt);

    return task;
  }

  ///
  /// TYPO TOLERANCE
  ///

  /**
   * Get the typo tolerance settings.
   *
   * @returns Promise containing the typo tolerance settings.
   */
  async getTypoTolerance(): Promise<TypoTolerance> {
    const url = `indexes/${this.uid}/settings/typo-tolerance`;
    return await this.httpRequest.get<TypoTolerance>(url);
  }

  /**
   * Update the typo tolerance settings.
   *
   * @param typoTolerance - Object containing the custom typo tolerance
   *   settings.
   * @returns Promise containing object of the enqueued update
   */
  async updateTypoTolerance(
    typoTolerance: TypoTolerance,
  ): Promise<EnqueuedTask> {
    const url = `indexes/${this.uid}/settings/typo-tolerance`;
    const task = await this.httpRequest.patch(url, typoTolerance);

    task.enqueuedAt = new Date(task.enqueuedAt);

    return task;
  }

  /**
   * Reset the typo tolerance settings.
   *
   * @returns Promise containing object of the enqueued update
   */
  async resetTypoTolerance(): Promise<EnqueuedTask> {
    const url = `indexes/${this.uid}/settings/typo-tolerance`;
    const task = await this.httpRequest.delete<EnqueuedTask>(url);

    task.enqueuedAt = new Date(task.enqueuedAt);

    return task;
  }

  ///
  /// FACETING
  ///

  /**
   * Get the faceting settings.
   *
   * @returns Promise containing object of faceting index settings
   */
  async getFaceting(): Promise<Faceting> {
    const url = `indexes/${this.uid}/settings/faceting`;
    return await this.httpRequest.get<Faceting>(url);
  }

  /**
   * Update the faceting settings.
   *
   * @param faceting - Faceting index settings object
   * @returns Promise containing an EnqueuedTask
   */
  async updateFaceting(faceting: Faceting): Promise<EnqueuedTask> {
    const url = `indexes/${this.uid}/settings/faceting`;
    const task = await this.httpRequest.patch(url, faceting);

    return new EnqueuedTask(task);
  }

  /**
   * Reset the faceting settings.
   *
   * @returns Promise containing an EnqueuedTask
   */
  async resetFaceting(): Promise<EnqueuedTask> {
    const url = `indexes/${this.uid}/settings/faceting`;
    const task = await this.httpRequest.delete(url);

    return new EnqueuedTask(task);
  }

  ///
  /// SEPARATOR TOKENS
  ///

  /**
   * Get the list of all separator tokens.
   *
   * @returns Promise containing array of separator tokens
   */
  async getSeparatorTokens(): Promise<string[]> {
    const url = `indexes/${this.uid}/settings/separator-tokens`;
    return await this.httpRequest.get<string[]>(url);
  }

  /**
   * Update the list of separator tokens. Overwrite the old list.
   *
   * @param separatorTokens - Array that contains separator tokens.
   * @returns Promise containing an EnqueuedTask or null
   */
  async updateSeparatorTokens(
    separatorTokens: SeparatorTokens,
  ): Promise<EnqueuedTask> {
    const url = `indexes/${this.uid}/settings/separator-tokens`;
    const task = await this.httpRequest.put(url, separatorTokens);

    return new EnqueuedTask(task);
  }

  /**
   * Reset the separator tokens list to its default value
   *
   * @returns Promise containing an EnqueuedTask
   */
  async resetSeparatorTokens(): Promise<EnqueuedTask> {
    const url = `indexes/${this.uid}/settings/separator-tokens`;
    const task = await this.httpRequest.delete<EnqueuedTask>(url);

    task.enqueuedAt = new Date(task.enqueuedAt);

    return task;
  }

  ///
  /// NON-SEPARATOR TOKENS
  ///

  /**
   * Get the list of all non-separator tokens.
   *
   * @returns Promise containing array of non-separator tokens
   */
  async getNonSeparatorTokens(): Promise<string[]> {
    const url = `indexes/${this.uid}/settings/non-separator-tokens`;
    return await this.httpRequest.get<string[]>(url);
  }

  /**
   * Update the list of non-separator tokens. Overwrite the old list.
   *
   * @param nonSeparatorTokens - Array that contains non-separator tokens.
   * @returns Promise containing an EnqueuedTask or null
   */
  async updateNonSeparatorTokens(
    nonSeparatorTokens: NonSeparatorTokens,
  ): Promise<EnqueuedTask> {
    const url = `indexes/${this.uid}/settings/non-separator-tokens`;
    const task = await this.httpRequest.put(url, nonSeparatorTokens);

    return new EnqueuedTask(task);
  }

  /**
   * Reset the non-separator tokens list to its default value
   *
   * @returns Promise containing an EnqueuedTask
   */
  async resetNonSeparatorTokens(): Promise<EnqueuedTask> {
    const url = `indexes/${this.uid}/settings/non-separator-tokens`;
    const task = await this.httpRequest.delete<EnqueuedTask>(url);

    task.enqueuedAt = new Date(task.enqueuedAt);

    return task;
  }

  ///
  /// DICTIONARY
  ///

  /**
   * Get the dictionary settings of a Meilisearch index.
   *
   * @returns Promise containing the dictionary settings
   */
  async getDictionary(): Promise<string[]> {
    const url = `indexes/${this.uid}/settings/dictionary`;
    return await this.httpRequest.get<string[]>(url);
  }

  /**
   * Update the dictionary settings. Overwrite the old settings.
   *
   * @param dictionary - Array that contains the new dictionary settings.
   * @returns Promise containing an EnqueuedTask or null
   */
  async updateDictionary(dictionary: Dictionary): Promise<EnqueuedTask> {
    const url = `indexes/${this.uid}/settings/dictionary`;
    const task = await this.httpRequest.put(url, dictionary);

    return new EnqueuedTask(task);
  }

  /**
   * Reset the dictionary settings to its default value
   *
   * @returns Promise containing an EnqueuedTask
   */
  async resetDictionary(): Promise<EnqueuedTask> {
    const url = `indexes/${this.uid}/settings/dictionary`;
    const task = await this.httpRequest.delete<EnqueuedTask>(url);

    task.enqueuedAt = new Date(task.enqueuedAt);

    return task;
  }

  ///
  /// PROXIMITY PRECISION
  ///

  /**
   * Get the proximity precision settings of a Meilisearch index.
   *
   * @returns Promise containing the proximity precision settings
   */
  async getProximityPrecision(): Promise<ProximityPrecision> {
    const url = `indexes/${this.uid}/settings/proximity-precision`;
    return await this.httpRequest.get<ProximityPrecision>(url);
  }

  /**
   * Update the proximity precision settings. Overwrite the old settings.
   *
   * @param proximityPrecision - String that contains the new proximity
   *   precision settings.
   * @returns Promise containing an EnqueuedTask or null
   */
  async updateProximityPrecision(
    proximityPrecision: ProximityPrecision,
  ): Promise<EnqueuedTask> {
    const url = `indexes/${this.uid}/settings/proximity-precision`;
    const task = await this.httpRequest.put(url, proximityPrecision);

    return new EnqueuedTask(task);
  }

  /**
   * Reset the proximity precision settings to its default value
   *
   * @returns Promise containing an EnqueuedTask
   */
  async resetProximityPrecision(): Promise<EnqueuedTask> {
    const url = `indexes/${this.uid}/settings/proximity-precision`;
    const task = await this.httpRequest.delete<EnqueuedTask>(url);

    task.enqueuedAt = new Date(task.enqueuedAt);

    return task;
  }

  ///
  /// EMBEDDERS
  ///

  /**
   * Get the embedders settings of a Meilisearch index.
   *
   * @returns Promise containing the embedders settings
   */
  async getEmbedders(): Promise<Embedders> {
    const url = `indexes/${this.uid}/settings/embedders`;
    return await this.httpRequest.get<Embedders>(url);
  }

  /**
   * Update the embedders settings. Overwrite the old settings.
   *
   * @param embedders - Object that contains the new embedders settings.
   * @returns Promise containing an EnqueuedTask or null
   */
  async updateEmbedders(embedders: Embedders): Promise<EnqueuedTask> {
    const url = `indexes/${this.uid}/settings/embedders`;
    const task = await this.httpRequest.patch(url, embedders);

    return new EnqueuedTask(task);
  }

  /**
   * Reset the embedders settings to its default value
   *
   * @returns Promise containing an EnqueuedTask
   */
  async resetEmbedders(): Promise<EnqueuedTask> {
    const url = `indexes/${this.uid}/settings/embedders`;
    const task = await this.httpRequest.delete<EnqueuedTask>(url);

    task.enqueuedAt = new Date(task.enqueuedAt);

    return task;
  }

  ///
  /// SEARCHCUTOFFMS SETTINGS
  ///

  /**
   * Get the SearchCutoffMs settings.
   *
   * @returns Promise containing object of SearchCutoffMs settings
   */
  async getSearchCutoffMs(): Promise<SearchCutoffMs> {
    const url = `indexes/${this.uid}/settings/search-cutoff-ms`;
    return await this.httpRequest.get<SearchCutoffMs>(url);
  }

  /**
   * Update the SearchCutoffMs settings.
   *
   * @param searchCutoffMs - Object containing SearchCutoffMsSettings
   * @returns Promise containing an EnqueuedTask
   */
  async updateSearchCutoffMs(
    searchCutoffMs: SearchCutoffMs,
  ): Promise<EnqueuedTask> {
    const url = `indexes/${this.uid}/settings/search-cutoff-ms`;
    const task = await this.httpRequest.put(url, searchCutoffMs);

    return new EnqueuedTask(task);
  }

  /**
   * Reset the SearchCutoffMs settings.
   *
   * @returns Promise containing an EnqueuedTask
   */
  async resetSearchCutoffMs(): Promise<EnqueuedTask> {
    const url = `indexes/${this.uid}/settings/search-cutoff-ms`;
    const task = await this.httpRequest.delete(url);

    return new EnqueuedTask(task);
  }

  ///
  /// LOCALIZED ATTRIBUTES SETTINGS
  ///

  /**
   * Get the localized attributes settings.
   *
   * @returns Promise containing object of localized attributes settings
   */
  async getLocalizedAttributes(): Promise<LocalizedAttributes> {
    const url = `indexes/${this.uid}/settings/localized-attributes`;
    return await this.httpRequest.get<LocalizedAttributes>(url);
  }

  /**
   * Update the localized attributes settings.
   *
   * @param localizedAttributes - Localized attributes object
   * @returns Promise containing an EnqueuedTask
   */
  async updateLocalizedAttributes(
    localizedAttributes: LocalizedAttributes,
  ): Promise<EnqueuedTask> {
    const url = `indexes/${this.uid}/settings/localized-attributes`;
    const task = await this.httpRequest.put(url, localizedAttributes);

    return new EnqueuedTask(task);
  }

  /**
   * Reset the localized attributes settings.
   *
   * @returns Promise containing an EnqueuedTask
   */
  async resetLocalizedAttributes(): Promise<EnqueuedTask> {
    const url = `indexes/${this.uid}/settings/localized-attributes`;
    const task = await this.httpRequest.delete(url);

    return new EnqueuedTask(task);
  }

  ///
  /// FACET SEARCH SETTINGS
  ///

  /**
   * Get the facet search settings.
   *
   * @returns Promise containing object of facet search settings
   */
  async getFacetSearch(): Promise<boolean> {
    const url = `indexes/${this.uid}/settings/facet-search`;
    return await this.httpRequest.get<boolean>(url);
  }

  /**
   * Update the facet search settings.
   *
   * @param facetSearch - Boolean value
   * @returns Promise containing an EnqueuedTask
   */
  async updateFacetSearch(facetSearch: boolean): Promise<EnqueuedTask> {
    const url = `indexes/${this.uid}/settings/facet-search`;
    const task = await this.httpRequest.put(url, facetSearch);
    return new EnqueuedTask(task);
  }

  /**
   * Reset the facet search settings.
   *
   * @returns Promise containing an EnqueuedTask
   */
  async resetFacetSearch(): Promise<EnqueuedTask> {
    const url = `indexes/${this.uid}/settings/facet-search`;
    const task = await this.httpRequest.delete(url);
    return new EnqueuedTask(task);
  }

  ///
  /// PREFIX SEARCH SETTINGS
  ///

  /**
   * Get the prefix search settings.
   *
   * @returns Promise containing object of prefix search settings
   */
  async getPrefixSearch(): Promise<PrefixSearch> {
    const url = `indexes/${this.uid}/settings/prefix-search`;
    return await this.httpRequest.get<PrefixSearch>(url);
  }

  /**
   * Update the prefix search settings.
   *
   * @param prefixSearch - PrefixSearch value
   * @returns Promise containing an EnqueuedTask
   */
  async updatePrefixSearch(prefixSearch: PrefixSearch): Promise<EnqueuedTask> {
    const url = `indexes/${this.uid}/settings/prefix-search`;
    const task = await this.httpRequest.put(url, prefixSearch);
    return new EnqueuedTask(task);
  }

  /**
   * Reset the prefix search settings.
   *
   * @returns Promise containing an EnqueuedTask
   */
  async resetPrefixSearch(): Promise<EnqueuedTask> {
    const url = `indexes/${this.uid}/settings/prefix-search`;
    const task = await this.httpRequest.delete(url);
    return new EnqueuedTask(task);
  }
}

export { Index };<|MERGE_RESOLUTION|>--- conflicted
+++ resolved
@@ -54,20 +54,12 @@
   SearchSimilarDocumentsParams,
   LocalizedAttributes,
   UpdateDocumentsByFunctionOptions,
-<<<<<<< HEAD
+  PrefixSearch,
 } from "./types/types.js";
 import { removeUndefinedFromObject } from "./utils.js";
 import { HttpRequests } from "./http-requests.js";
 import { Task, TaskClient } from "./task.js";
 import { EnqueuedTask } from "./enqueued-task.js";
-=======
-  PrefixSearch,
-} from "./types";
-import { removeUndefinedFromObject } from "./utils";
-import { HttpRequests } from "./http-requests";
-import { Task, TaskClient } from "./task";
-import { EnqueuedTask } from "./enqueued-task";
->>>>>>> eb601014
 
 class Index<T extends Record<string, any> = Record<string, any>> {
   uid: string;
