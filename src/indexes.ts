--- conflicted
+++ resolved
@@ -57,18 +57,10 @@
   EnqueuedTaskObject,
   ExtraRequestInit,
   PrefixSearch,
-<<<<<<< HEAD
-} from "./types";
-import { HttpRequests } from "./http-requests";
-import { Task, TaskClient } from "./task";
-import { EnqueuedTask } from "./enqueued-task";
-=======
 } from "./types.js";
-import { removeUndefinedFromObject } from "./utils.js";
 import { HttpRequests } from "./http-requests.js";
 import { Task, TaskClient } from "./task.js";
 import { EnqueuedTask } from "./enqueued-task.js";
->>>>>>> 47a79970
 
 class Index<T extends Record<string, any> = Record<string, any>> {
   uid: string;
