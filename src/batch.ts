--- conflicted
+++ resolved
@@ -4,13 +4,8 @@
   BatchesQuery,
   BatchesResults,
   BatchesResultsObject,
-<<<<<<< HEAD
-} from "./types";
-import { HttpRequests } from "./http-requests";
-=======
 } from "./types.js";
-import { HttpRequests, toQueryParams } from "./http-requests.js";
->>>>>>> 47a79970
+import { HttpRequests } from "./http-requests.js";
 
 class Batch {
   uid: BatchObject["uid"];
