# This code-samples file is used by the Meilisearch documentation
# Every example written here will be automatically fetched by
# the documentation on build
# You can read more on https://github.com/meilisearch/documentation/tree/master/.vuepress/code-samples
---
synonyms_guide_1: |-
  client.index('movies').updateSynonyms({
    'great': ['fantastic'],
    'fantastic': ['great']
  })
date_guide_index_1: |-
  const games = require('./games.json')
  client.index('games').addDocuments(games).then((res) => console.log(res))
date_guide_filterable_attributes_1: |-
  client.index('games').updateFilterableAttributes(['release_timestamp'])
date_guide_filter_1: |-
  client.index('games').search('', {
    filter: 'release_timestamp >= 1514761200 AND release_timestamp < 1672527600'
  })
date_guide_sortable_attributes_1: |-
  client.index('games').updateSortableAttributes(['release_timestamp'])
date_guide_sort_1: |-
  client.index('games').search('', {
    sort: ['release_timestamp:desc'],
  })
get_one_index_1: |-
  client.index('movies').getRawInfo()
list_all_indexes_1: |-
  client.getIndexes({ limit: 3 })
create_an_index_1: |-
  client.createIndex('movies', { primaryKey: 'id' })
update_an_index_1: |-
  client.updateIndex('movies', { primaryKey: 'id' })
delete_an_index_1: |-
  client.deleteIndex('movies')
swap_indexes_1: |-
  client.swapIndexes([
    { 'indexes': ['indexA', 'indexB'] },
    { 'indexes': ['indexX', 'indexY'] }
  ])
get_one_document_1: |-
  client
      .index('movies')
      .getDocument(25684, { fields: ['id', 'title', 'poster', 'release_date'] })
get_documents_1: |-
  client.index('movies').getDocuments({
    limit: 2,
    filter: 'genres = action'
  })
get_documents_post_1: |-
  client.index('books').getDocuments({
    filter: '(rating > 3 AND (genres = Adventure OR genres = Fiction)) AND language = English',
    fields: ['title', 'genres', 'rating', 'language'],
    limit: 3
  })
add_or_replace_documents_1: |-
  client.index('movies').addDocuments([{
      id: 287947,
      title: 'Shazam',
      poster: 'https://image.tmdb.org/t/p/w1280/xnopI5Xtky18MPhK40cZAGAOVeV.jpg',
      overview: 'A boy is given the ability to become an adult superhero in times of need with a single magic word.',
      release_date: '2019-03-23'
  }])
add_or_update_documents_1: |-
  client.index('movies').updateDocuments([{
      id: 287947,
      title: 'Shazam ⚡️',
      genres: 'comedy'
  }])
delete_all_documents_1: |-
  client.index('movies').deleteAllDocuments()
delete_one_document_1: |-
  client.index('movies').deleteDocument(25684)
delete_documents_by_batch_1: |-
  client.index('movies').deleteDocuments([23488, 153738, 437035, 363869])
delete_documents_by_filter_1: |-
  client.index('movies').deleteDocuments({
    filter: 'genres = action OR genres = adventure'
  })
search_post_1: |-
  client.index('movies').search('American ninja')
search_get_1: |-
  client.index('movies').searchGet('American ninja')
multi_search_1: |-
  client.multiSearch({ queries: [
    {
      indexUid: 'movies',
      q: 'pooh',
      limit: 5,
    },
    {
      indexUid: 'movies',
      q: 'nemo',
      limit: 5,
    },
    {
      indexUid: 'movie_ratings',
      q: 'us',
    },
  ]})
get_all_tasks_1: |-
  client.getTasks()
get_task_1: |-
  client.getTask(1)
async_guide_filter_by_date_1: |-
  client.getTasks({ afterEnqueuedAt: '2020-10-11T11:49:53.000Z' })
async_guide_multiple_filters_1: |-
  client.getTasks({
    indexUids: ['movies'],
    types: ['documentAdditionOrUpdate','documentDeletion'],
    statuses: ['processing']
  })
async_guide_filter_by_ids_1: |-
  client.getTasks({ uids: [5, 10, 13] })
async_guide_filter_by_statuses_1: |-
  client.getTasks({ statuses: ['failed', 'canceled'] })
async_guide_filter_by_types_1: |-
  client.getTasks({ types: ['dumpCreation', 'indexSwap'] })
async_guide_filter_by_index_uids_1: |-
  client.getTasks({ indexUids: ['movies'] })
get_all_tasks_paginating_1: |-
  client.getTasks({ limit: 2, from: 10 })
get_all_tasks_paginating_2: |-
  client.getTasks({ limit: 2, from: 8 })
async_guide_canceled_by_1: |-
  client.getTasks({ canceledBy: [9, 15] })
delete_tasks_1: |-
  client.deleteTasks({ uids: [1, 2] })
cancel_tasks_1: |-
  client.cancelTasks({ uids: [1, 2] })
get_one_key_1: |-
  client.getKey('6062abda-a5aa-4414-ac91-ecd7944c0f8d')
get_all_keys_1: |-
  client.getKeys({ limit: 3 })
create_a_key_1: |-
  client.createKey({
    description: 'Add documents: Products API key',
    actions: ['documents.add'],
    indexes: ['products'],
    expiresAt: '2021-11-13T00:00:00Z'
  })
update_a_key_1: |-
  client.updateKey('6062abda-a5aa-4414-ac91-ecd7944c0f8d', {
      name: 'Products/Reviews API key',
      description: 'Manage documents: Products/Reviews API key',
  })
delete_a_key_1: |-
  client.deleteKey('6062abda-a5aa-4414-ac91-ecd7944c0f8d')
get_settings_1: |-
  client.index('movies').getSettings()
update_settings_1: |-
  client.index('movies').updateSettings({
      rankingRules: [
          'words',
          'typo',
          'proximity',
          'attribute',
          'sort',
          'exactness',
          'release_date:desc',
          'rank:desc'
      ],
      distinctAttribute: 'movie_id',
      searchableAttributes: [
          'title',
          'overview',
          'genres'
      ],
      displayedAttributes: [
          'title',
          'overview',
          'genres',
          'release_date'
      ],
      stopWords: [
          'the',
          'a',
          'an'
      ],
      sortableAttributes: [
        'title',
        'release_date'
      ],
      synonyms: {
          'wolverine': ['xmen', 'logan'],
          'logan': ['wolverine']
      },
      typoTolerance: {
          'minWordSizeForTypos': {
              'oneTypo': 8,
              'twoTypos': 10
          },
          'disableOnAttributes': [
              'title'
          ]
      },
      pagination: {
          maxTotalHits: 5000
      },
      faceting: {
          maxValuesPerFacet: 200
      },
      searchCutoffMs: 150
  })
reset_settings_1: |-
  client.index('movies').resetSettings()
get_synonyms_1: |-
  client.index('movies').getSynonyms()
update_synonyms_1: |-
  client.index('movies').updateSynonyms({
    wolverine: ['xmen', 'logan'],
    logan: ['wolverine', 'xmen'],
    wow: ['world of warcraft']
  })
reset_synonyms_1: |-
  client.index('movies').resetSynonyms()
get_stop_words_1: |-
  client.index('movies').getStopWords()
update_stop_words_1: |-
  client.index('movies').updateStopWords(['of', 'the', 'to'])
reset_stop_words_1: |-
  client.index('movies').resetStopWords()
get_ranking_rules_1: |-
  client.index('movies').getRankingRules()
update_ranking_rules_1: |-
  client.index('movies').updateRankingRules([
      'words',
      'typo',
      'proximity',
      'attribute',
      'sort',
      'exactness',
      'release_date:asc',
      'rank:desc'
  ])
reset_ranking_rules_1: |-
  client.index('movies').resetRankingRules()
get_distinct_attribute_1: |-
  client.index('shoes').getDistinctAttribute()
update_distinct_attribute_1: |-
  client.index('shoes').updateDistinctAttribute('skuid')
reset_distinct_attribute_1: |-
  client.index('shoes').resetDistinctAttribute()
get_searchable_attributes_1: |-
  client.index('movies').getSearchableAttributes()
update_searchable_attributes_1: |-
  client.index('movies').updateSearchableAttributes([
    'title',
    'overview',
    'genres'
  ])
reset_searchable_attributes_1: |-
  client.index('movies').resetSearchableAttributes()
get_displayed_attributes_1: |-
  client.index('movies').getDisplayedAttributes()
update_displayed_attributes_1: |-
  client.index('movies').updateDisplayedAttributes([
    'title',
    'overview',
    'genres',
    'release_date'
  ])
reset_displayed_attributes_1: |-
  client.index('movies').resetDisplayedAttributes()
get_typo_tolerance_1: |-
  client.index('books').getTypoTolerance()
update_typo_tolerance_1: |-
  client.index('books').updateTypoTolerance({
    minWordSizeForTypos: {
        oneTypo: 4,
        twoTypos: 10
      },
      disableOnAttributes: [
        'title'
    ]
  })
reset_typo_tolerance_1: |-
  client.index('books').resetTypoTolerance()
get_index_stats_1: |-
  client.index('movies').getStats()
get_indexes_stats_1: |-
  client.getStats()
get_health_1: |-
  client.health()
get_version_1: |-
  client.getVersion()
distinct_attribute_guide_1: |-
  client.index('jackets').updateDistinctAttribute('product_id')
field_properties_guide_searchable_1: |-
  client.index('movies').updateSearchableAttributes([
      'title',
      'overview',
      'genres',
    ]
  )
field_properties_guide_displayed_1: |-
  client.index('movies').updateDisplayedAttributes([
      'title',
      'overview',
      'genres',
      'release_date',
    ]
  )
filtering_guide_1: |-
  client.index('movie_ratings').search('Avengers', {
    filter: 'release_date > 795484800'
  })
filtering_guide_2: |-
  client.index('movie_ratings').search('Batman', {
    filter: 'release_date > 795484800 AND (director = "Tim Burton" OR director = "Christopher Nolan")'
  })
filtering_guide_3: |-
  client.index('movie_ratings').search('Planet of the Apes', {
    filter: "release_date > 1577884550 AND (NOT director = \"Tim Burton\")"
  })
filtering_guide_nested_1: |-
  client.index('movie_ratings').search('thriller', {
    filter: 'rating.users >= 90'
  })
search_parameter_guide_query_1: |-
  client.index('movies').search('shifu')
search_parameter_guide_offset_1: |-
  client.index('movies').search('shifu', {
    offset: 1
  })
search_parameter_guide_limit_1: |-
  client.index('movies').search('shifu', {
    limit: 2
  })
search_parameter_guide_retrieve_1: |-
  client.index('movies').search('shifu', {
    attributesToRetrieve: ['overview', 'title']
  })
search_parameter_guide_crop_1: |-
  client.index('movies').search('shifu', {
    attributesToCrop: ['overview'],
    cropLength: 5
  })
search_parameter_guide_crop_marker_1: |-
  client.index('movies').search('shifu', {
    attributesToCrop: ['overview'],
    cropMarker: '[…]'
  })
search_parameter_guide_highlight_1: |-
  client.index('movies').search('winter feast', {
    attributesToHighlight: ['overview']
  })
search_parameter_guide_highlight_tag_1: |-
  client.index('movies').search('winter feast', {
    attributesToHighlight: ['overview'],
    highlightPreTag: '<span class="highlight">',
    highlightPostTag: '</span>'
  })
search_parameter_guide_show_matches_position_1: |-
  client.index('movies').search('winter feast', {
    showMatchesPosition: true
  })
search_parameter_guide_matching_strategy_1: |-
  client.index('movies').search('big fat liar', {
    matchingStrategy: 'last'
  })
search_parameter_guide_matching_strategy_2: |-
  client.index('movies').search('big fat liar', {
    matchingStrategy: 'all'
  })
search_parameter_guide_hitsperpage_1: |-
  client.index('movies').search('', {
    hitsPerPage: 15
  })
search_parameter_guide_page_1: |-
  client.index('movies').search('', {
    page: 2
  })
search_parameter_guide_show_ranking_score_1: |-
  client.index('movies').search('dragon', {
    showRankingScore: true
  })
search_parameter_guide_attributes_to_search_on_1: |-
  client.index('movies').search('adventure', {
    attributesToSearchOn: ['overview']
  })
typo_tolerance_guide_1: |-
  client.index('movies').updateTypoTolerance({
    enabled: false
  })
typo_tolerance_guide_2: |-
  client.index('movies').updateTypoTolerance({
    disableOnAttributes: ['title']
  })
typo_tolerance_guide_3: |-
  client.index('movies').updateTypoTolerance({
    disableOnWords: ['shrek']
  })
typo_tolerance_guide_4: |-
  client.index('movies').updateTypoTolerance({
    minWordSizeForTypos: {
      oneTypo: 4,
      twoTypos: 10
    }
  })
add_movies_json_1: |-
  const movies = require('./movies.json')
  client.index('movies').addDocuments(movies).then((res) => console.log(res))
primary_field_guide_update_document_primary_key: |-
  client.updateIndex('books', {
    primaryKey: 'title'
  })
primary_field_guide_create_index_primary_key: |-
  client.createIndex('books', { primaryKey: 'reference_number' })
primary_field_guide_add_document_primary_key: |-
  client.index('books').addDocuments([
    {
      reference_number: 287947,
      title: 'Diary of a Wimpy Kid',
      author: 'Jeff Kinney',
      genres: ['comedy','humor'],
      price: 5.00
    }
  ], { primaryKey: 'reference_number' })
getting_started_add_documents_md: |-
  ```bash
  npm install meilisearch
  ```

  Or, if you are using `yarn`
  ```bash
  yarn add meilisearch
  ```

  **Import**

  `require` syntax:
  ```js
  const { MeiliSearch } = require('meilisearch')
  const movies = require('./movies.json')
  ```

  `import` syntax:
  ```js
  import { MeiliSearch } from 'meilisearch'
  import movies from './movies.json'
  ```

  **Use**
  ```js
  const client = new MeiliSearch({
    host: 'http://localhost:7700',
    apiKey: 'aSampleMasterKey'
  })
  client.index('movies').addDocuments(movies)
    .then((res) => console.log(res))
  ```

  [About this SDK](https://github.com/meilisearch/meilisearch-js/)
getting_started_search_md: |-
  ```js
  client.index('movies').search('botman').then((res) => console.log(res))
  ```

  [About this SDK](https://github.com/meilisearch/meilisearch-js/)
getting_started_update_ranking_rules: |-
  client.index('movies').updateRankingRules([
    'exactness',
    'words',
    'typo',
    'proximity',
    'attribute',
    'sort',
    'release_date:asc',
    'rank:desc'
  ])
getting_started_update_searchable_attributes: |-
  client.index('movies').updateSearchableAttributes([
    'title'
  ])
getting_started_update_stop_words: |-
  client.index('movies').updateStopWords(['the'])
getting_started_check_task_status: |-
  client.getTask(0)
getting_started_synonyms: |-
  client.index('movies').updateSynonyms({
    winnie: ['piglet'],
    piglet: ['winnie']
  })
getting_started_update_displayed_attributes: |-
  client.index('movies').updateDisplayedAttributes([
    'title',
    'overview',
    'poster'
  ])
getting_started_add_meteorites: |-
  const meteorites = require('./meteorites.json')

  client.index('meteorites').addDocuments(meteorites)
getting_started_configure_settings: |-
  client.index('meteorites').updateSettings({
    filterableAttributes: ['mass', '_geo'],
    sortableAttributes: ['mass', '_geo']
  })
getting_started_geo_radius: |-
  client.index('meteorites').search('', { filter: '_geoRadius(46.9480, 7.4474, 210000)' })
getting_started_geo_point: |-
  client.index('meteorites').search('', { sort: ['_geoPoint(48.8583701, 2.2922926):asc'] })
getting_started_sorting: |-
  client.index('meteorites').search('', {
    sort: ['mass:asc'],
    filter: 'mass < 200'
  })
getting_started_faceting: |-
  client.index('movies').updateFaceting({
    maxValuesPerFacet: 2,
    sortFacetValuesBy: {
      '*': 'count'
    }
  })
getting_started_typo_tolerance: |-
  client.index('movies').updateTypoTolerance({
    minWordSizeForTypos: {
        oneTypo: 4
    }
  })
getting_started_filtering: |-
  client.index('meteorites').search('', { filter: 'mass < 200' })
getting_started_pagination: |-
  client.index('movies').updatePagination({ maxTotalHits: 500 })
get_filterable_attributes_1: |-
  client.index('movies').getFilterableAttributes()
update_filterable_attributes_1: |-
  client.index('movies')
    .updateFilterableAttributes([
      'genres',
      'director'
    ])
reset_filterable_attributes_1: |-
  client.index('movies').resetFilterableAttributes()
filtering_update_settings_1: |-
  client.index('movies')
    .updateFilterableAttributes([
      'director',
      'genres'
    ])
faceted_search_walkthrough_filter_1: |-
  client.index('movies')
    .search('thriller', {
      filter: [['genres = Horror', 'genres = Mystery'], 'director = "Jordan Peele"']
    })
faceted_search_update_settings_1: |-
  client.index('movie_ratings').updateFilterableAttributes(['genres', 'rating', 'language'])
faceted_search_1: |-
  client.index('books').search('classic', { facets: ['genres', 'rating', 'language'] })
post_dump_1: |-
  client.createDump()
create_snapshot_1: |-
  client.createSnapshot()
phrase_search_1: |-
  client.index('movies')
    .search('"african american" horror')
sorting_guide_update_sortable_attributes_1: |-
  client.index('books').updateSortableAttributes([
      'author',
      'price'
    ])
sorting_guide_update_ranking_rules_1: |-
  client.index('books').updateRankingRules([
    'words',
    'sort',
    'typo',
    'proximity',
    'attribute',
    'exactness'
  ])
sorting_guide_sort_parameter_1: |-
  client.index('books').search('science fiction', {
    sort: ['price:asc'],
  })
sorting_guide_sort_parameter_2: |-
  client.index('books').search('butler', {
    sort: ['author:desc'],
  })
sorting_guide_sort_nested_1: |-
  client.index('books').search('science fiction', {
    'sort': ['rating.users:asc'],
  })
get_sortable_attributes_1: |-
  client.index('books').getSortableAttributes()
update_sortable_attributes_1: |-
  client.index('books')
    .updateSortableAttributes([
      'price',
      'author'
    ])
reset_sortable_attributes_1: |-
  client.index('books').resetSortableAttributes()
get_pagination_settings_1: |-
  client.index('books').getPagination()
update_pagination_settings_1: |-
  client.index('books').updateSettings({ pagination: { maxTotalHits: 100 }})
reset_pagination_settings_1: |-
  client.index('books').resetPagination()
get_faceting_settings_1: |-
  client.index('books').getFaceting()
update_faceting_settings_1: |-
  client.index('books').updateFaceting({
    maxValuesPerFacet: 2
    sortFacetValuesBy: {
      '*': 'alpha',
      genres: 'count'
    }
  })
reset_faceting_settings_1: |-
  client.index('books').resetFaceting()
get_dictionary_1: |-
  client.index('books').getDictionary()
update_dictionary_1: |-
  client.index('books').updateDictionary(['J. R. R.', 'W. E. B.'])
reset_dictionary_1: |-
  client.index('books').resetDictionary()
search_parameter_guide_sort_1: |-
  client.index('books').search('science fiction', {
    sort: ['price:asc'],
  })
get_separator_tokens_1: |-
  client.index('books').getSeparatorTokens()
update_separator_tokens_1: |-
  client.index('books').updateSeparatorTokens(['|', '&hellip;'])
reset_separator_tokens_1: |-
  client.index('books').resetSeparatorTokens()
get_non_separator_tokens_1: |-
  client.index('books').getNonSeparatorTokens()
update_non_separator_tokens_1: |-
  client.index('books').updateNonSeparatorTokens(['@', '#'])
reset_non_separator_tokens_1: |-
  client.index('books').resetNonSeparatorTokens()
get_proximity_precision_settings_1: |-
  client.index('books').getProximityPrecision()
update_proximity_precision_settings_1: |-
  client.index('books').updateProximityPrecision('byAttribute')
reset_proximity_precision_settings_1: |-
  client.index('books').resetProximityPrecision()
get_search_cutoff_1: |-
  client.index('movies').getSearchCutoffMs()
update_search_cutoff_1: |-
  client.index('movies').updateSearchCutoffMs(150)
reset_search_cutoff_1: |-
  client.index('movies').resetSearchCutoffMs()
search_parameter_guide_facet_stats_1: |-
  client.index('movie_ratings').search('Batman', { facets: ['genres', 'rating'] })
geosearch_guide_filter_settings_1: |-
  client.index('restaurants')
  .updateFilterableAttributes([
    '_geo'
  ])
geosearch_guide_filter_usage_1: |-
  client.index('restaurants').search('', {
    filter: ['_geoRadius(45.472735, 9.184019, 2000)'],
  })
geosearch_guide_filter_usage_2: |-
  client.index('restaurants').search('', {
    filter: ['_geoRadius(45.472735, 9.184019, 2000) AND type = pizza'],
  })
geosearch_guide_filter_usage_3: |-
  client.index('restaurants').search('', {
    filter: ['_geoBoundingBox([45.494181, 9.214024], [45.449484, 9.179175])'],
  })
geosearch_guide_sort_settings_1: |-
  client.index('restaurants').updateSortableAttributes([
    '_geo'
  ])
geosearch_guide_sort_usage_1: |-
  client.index('restaurants').search('', {
    sort: ['_geoPoint(48.8561446, 2.2978204):asc'],
  })
geosearch_guide_sort_usage_2: |-
  client.index('restaurants').search('', {
    sort: ['_geoPoint(48.8561446, 2.2978204):asc', 'rating:desc'],
  })
security_guide_search_key_1: |-
  const client = new MeiliSearch({ host: 'http://localhost:7700', apiKey: 'apiKey' })
  client.index('patient_medical_records').search()
security_guide_update_key_1: |-
  const client = new MeiliSearch({ host: 'http://localhost:7700', apiKey: 'masterKey' })
  client.updateKey('74c9c733-3368-4738-bbe5-1d18a5fecb37', {
    description: 'Default Search API Key'
  })
security_guide_create_key_1: |-
  const client = new MeiliSearch({ host: 'http://localhost:7700', apiKey: 'masterKey' })
  client.createKey({
    description: 'Search patient records key',
    actions: ['search'],
    indexes: ['patient_medical_records'],
    expiresAt: '2023-01-01T00:00:00Z'
  })
security_guide_list_keys_1: |-
  const client = new MeiliSearch({ host: 'http://localhost:7700', apiKey: 'masterKey' })
  client.getKeys()
security_guide_delete_key_1: |-
  const client = new MeiliSearch({ host: 'http://localhost:7700', apiKey: 'masterKey' })
  client.deleteKey('ac5cd97d-5a4b-4226-a868-2d0eb6d197ab')
authorization_header_1: |-
  const client = new MeiliSearch({ host: 'http://localhost:7700', apiKey: 'masterKey' })
  client.getKeys()
tenant_token_guide_generate_sdk_1: |-
  import { generateTenantToken } from 'meilisearch/token'

  const searchRules = {
    patient_medical_records: {
      filter: 'user_id = 1'
    }
  }
  const apiKey = 'B5KdX2MY2jV6EXfUs6scSfmC...'
  const apiKeyUid = '85c3c2f9-bdd6-41f1-abd8-11fcf80e0f76'
  const expiresAt = new Date('2025-12-20') // optional

<<<<<<< HEAD
  const token = generateTenantToken(apiKeyUid, searchRules, {
    apiKey: apiKey,
    expiresAt: expiresAt,
  })
=======
  const token = await generateTenantToken({ apiKey, apiKeyUid, searchRules, expiresAt })
>>>>>>> 896b5c0c
tenant_token_guide_search_sdk_1: |-
  const frontEndClient = new MeiliSearch({ host: 'http://localhost:7700', apiKey: token })
  frontEndClient.index('patient_medical_records').search('blood test')
landing_getting_started_1: |-
  const client = new MeiliSearch('http://localhost:7700', 'masterKey')

  await client.index('movies').addDocuments([
    { 'id': 1, 'title': 'Carol' },
    { 'id': 2, 'title': 'Wonder Woman' },
    { 'id': 3, 'title': 'Life of Pi' },
    { 'id': 4, 'title': 'Mad Max: Fury Road' },
    { 'id': 5, 'title': 'Moana' },
    { 'id': 6, 'title': 'Philadelphia'}
  ])

  // be aware this client is using the masterKey, it should not be used in front end
  const search = await index.search('philodelphia')
  console.log(search)
facet_search_1: |-
  client.index('books').searchForFacetValues({
    facetQuery: 'fiction',
    facetName: 'genres'
    filter: 'rating > 3'
  })
facet_search_2: |-
  client.index('books').updateFaceting({
    sortFacetValuesBy: {
      genres: 'count'
    }
  })
facet_search_3: |-
  client.index('books').searchForFacetValues({
    facetQuery: 'c',
    facetName: 'genres'
  })
search_parameter_guide_show_ranking_score_details_1: |-
  client.index('movies').search('dragon', { showRankingScoreDetails: true })
negative_search_1: |-
  client.index('movies').search('-escape')
negative_search_2: |-
  client.index('movies').search('-"escape"')
search_parameter_reference_ranking_score_threshold_1: |-
  client.index('INDEX_NAME').search('badman', { rankingScoreThreshold: 0.2 })
search_parameter_reference_retrieve_vectors_1: |-
  client.index('INDEX_NAME').search('kitchen utensils', {
    retrieveVectors: true,
    hybrid: {
      embedder: 'EMBEDDER_NAME'
    }
  })
search_parameter_guide_hybrid_1: |-
  client.index('INDEX_NAME').search('kitchen utensils', {
    hybrid: {
      semanticRatio: 0.9,
      embedder: 'EMBEDDER_NAME'
    }
  })
get_similar_post_1: |-
  client.index('INDEX_NAME').searchSimilarDocuments({ id: 'TARGET_DOCUMENT_ID', embedder: 'default' })
search_parameter_guide_matching_strategy_3: |-
  client.index('movies').search('white shirt', {
    matchingStrategy: 'frequency'
  })
search_parameter_reference_distinct_1: |-
  client.index('INDEX_NAME').search('QUERY TERMS', { distinct: 'ATTRIBUTE_A' })
distinct_attribute_guide_filterable_1: |-
  client.index('products').updateFilterableAttributes(['product_id', 'sku', 'url'])
distinct_attribute_guide_distinct_parameter_1: |-
  client.index('products').search('white shirt', { distinct: 'sku' })
multi_search_federated_1: |-
  client.multiSearch({
    federation: {},
    queries: [
      {
        indexUid: 'movies',
        q: 'batman',
      },
      {
        indexUid: 'comics',
        q: 'batman',
      },
    ]
  })
search_parameter_reference_locales_1: |-
  client.index('INDEX_NAME').search('QUERY TEXT IN JAPANESE', { locales: ['jpn'] })
get_localized_attribute_settings_1: |-
  client.index('INDEX_NAME').getLocalizedAttributes()
update_localized_attribute_settings_1: |-
  client.index('INDEX_NAME').updateLocalizedAttributes([
    { attributePatterns: ['jpn'], locales: ['*_ja'] },
  ];)
reset_localized_attribute_settings_1: |-
  client.index('INDEX_NAME').resetLocalizedAttributes()
get_facet_search_settings_1: |-
  client.index('INDEX_NAME').getFacetSearch();
update_facet_search_settings_1: |-
  client.index('INDEX_NAME').updateFacetSearch(false);
reset_facet_search_settings_1: |-
  client.index('INDEX_NAME').resetFacetSearch();
get_prefix_search_settings_1: |-
  client.index('INDEX_NAME').getPrefixSearch();
update_prefix_search_settings_1: |-
  client.index('INDEX_NAME').updatePrefixSearch('disabled');
reset_prefix_search_settings_1: |-
  client.index('INDEX_NAME').resetPrefixSearch();
get_all_batches_1: |-
  client.getBatches();
get_batch_1: |-
  client.getBatch(BATCH_UID);<|MERGE_RESOLUTION|>--- conflicted
+++ resolved
@@ -711,14 +711,7 @@
   const apiKeyUid = '85c3c2f9-bdd6-41f1-abd8-11fcf80e0f76'
   const expiresAt = new Date('2025-12-20') // optional
 
-<<<<<<< HEAD
-  const token = generateTenantToken(apiKeyUid, searchRules, {
-    apiKey: apiKey,
-    expiresAt: expiresAt,
-  })
-=======
   const token = await generateTenantToken({ apiKey, apiKeyUid, searchRules, expiresAt })
->>>>>>> 896b5c0c
 tenant_token_guide_search_sdk_1: |-
   const frontEndClient = new MeiliSearch({ host: 'http://localhost:7700', apiKey: token })
   frontEndClient.index('patient_medical_records').search('blood test')
