--- conflicted
+++ resolved
@@ -1,5 +1,3 @@
-// @TODO: This should be used to type check whole project with script `types`
-//        but for now because of tests/env this is not possible
 {
   "compilerOptions": {
     // We don't want to check node_modules
@@ -12,10 +10,6 @@
     "target": "es2022",
     "lib": ["ESNext", "dom"],
     "strict": true,
-<<<<<<< HEAD
     "verbatimModuleSyntax": true
-=======
-    "noImplicitReturns": true
->>>>>>> 47fcb095
   }
 }