--- conflicted
+++ resolved
@@ -80,13 +80,8 @@
   "devDependencies": {
     "@eslint/js": "^9.19.0",
     "@types/eslint__js": "^8.42.3",
-<<<<<<< HEAD
     "@vitest/coverage-v8": "^3.0.7",
-    "@types/node": "^22.13.0",
-=======
-    "@vitest/coverage-v8": "2.0.5",
     "@types/node": "^22.13.8",
->>>>>>> 05b1b2ba
     "eslint": "^9.21.0",
     "eslint-plugin-tsdoc": "^0.4.0",
     "@vitest/eslint-plugin": "^1.1.25",
