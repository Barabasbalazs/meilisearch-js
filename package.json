{
  "name": "meilisearch",
  "version": "0.49.0",
  "description": "The Meilisearch JS client for Node.js and the browser.",
  "keywords": [
    "meilisearch",
    "search",
    "instant",
    "relevant",
    "client",
    "wrapper",
    "meili"
  ],
  "author": "cvermand <charlotte@meilisearch.com>",
  "contributors": [
    "qdequele <quentin@meilisearch.com>"
  ],
  "license": "MIT",
  "type": "module",
  "types": "./dist/types/index.d.ts",
  "main": "./dist/umd/index.min.js",
  "exports": {
    ".": {
      "types": "./dist/types/index.d.ts",
      "import": "./dist/esm/index.js",
      "require": "./dist/cjs/index.cjs",
      "default": "./dist/umd/index.min.js"
    },
    "./token": {
      "types": "./dist/types/token.d.ts",
      "import": "./dist/esm/token.js",
      "require": "./dist/cjs/token.cjs",
      "default": "./dist/cjs/token.cjs"
    }
  },
  "sideEffects": false,
  "repository": {
    "type": "git",
    "url": "https://github.com/meilisearch/meilisearch-js"
  },
  "scripts": {
    "playground:javascript": "vite serve playgrounds/javascript --open",
    "build:docs": "typedoc",
    "build": "vite build && tsc -p tsconfig.build.json && vite --mode production-umd build",
    "postbuild": "node scripts/build.js",
    "test": "vitest run --coverage",
    "types": "tsc -p tsconfig.json --noEmit",
    "types:watch": "yarn types --watch",
    "test:env:browser": "yarn build && node scripts/copy-umd-file.js --to ./tests/env/express/public && yarn --cwd tests/env/express && yarn --cwd tests/env/express test",
    "test:watch": "vitest watch",
    "test:coverage": "yarn test",
    "test:ci": "yarn test",
    "test:env": "yarn build && yarn test:env:nodejs && yarn test:env:esm && yarn test:env:node-ts",
    "test:env:node-ts": "yarn --cwd tests/env/typescript-node start",
    "test:env:nodejs": "yarn build && node tests/env/node/index.cjs && node tests/env/node/getting_started.cjs",
    "test:env:esm": "yarn --cwd tests/env/esm && yarn --cwd tests/env/esm start",
    "test:env:nitro-app": "yarn build && yarn --cwd tests/env/nitro-app test",
    "fmt": "prettier -c ./**/*.{js,ts}",
    "fmt:fix": "prettier -w ./**/*.{js,ts}",
    "lint": "eslint",
    "lint:fix": "eslint --fix",
    "style": "yarn fmt && yarn lint",
    "style:fix": "yarn fmt:fix && yarn lint:fix",
    "prepare": "husky"
  },
  "files": [
    "src",
    "dist",
    "CONTRIBUTING.md"
  ],
  "devDependencies": {
    "@eslint/js": "^9.19.0",
    "@types/eslint__js": "^8.42.3",
<<<<<<< HEAD
=======
    "@vitest/coverage-v8": "^3.0.7",
>>>>>>> 9e43b62d
    "@types/node": "^22.13.8",
    "@typescript-eslint/utils": "^8.22.0",
    "@vitest/coverage-v8": "2.0.5",
    "@vitest/eslint-plugin": "^1.1.25",
    "eslint": "^9.21.0",
    "eslint-config-prettier": "^10.0.2",
<<<<<<< HEAD
    "eslint-plugin-tsdoc": "^0.4.0",
=======
    "typescript": "^5.8.2",
    "vite": "^6.2.0",
    "@typescript-eslint/utils": "^8.22.0",
>>>>>>> 9e43b62d
    "globals": "^16.0.0",
    "husky": "^9.1.7",
    "lint-staged": "15.4.3",
    "prettier": "^3.5.2",
    "prettier-plugin-jsdoc": "^1.3.2",
    "typescript": "^5.7.3",
    "typedoc": "^0.27.9",
    "typescript-eslint": "^8.25.0",
<<<<<<< HEAD
    "vite": "^6.0.9",
    "vitest": "2.0.5"
=======
    "vitest": "^3.0.7"
>>>>>>> 9e43b62d
  },
  "packageManager": "yarn@1.22.22"
}<|MERGE_RESOLUTION|>--- conflicted
+++ resolved
@@ -71,37 +71,23 @@
   "devDependencies": {
     "@eslint/js": "^9.19.0",
     "@types/eslint__js": "^8.42.3",
-<<<<<<< HEAD
-=======
     "@vitest/coverage-v8": "^3.0.7",
->>>>>>> 9e43b62d
     "@types/node": "^22.13.8",
     "@typescript-eslint/utils": "^8.22.0",
-    "@vitest/coverage-v8": "2.0.5",
     "@vitest/eslint-plugin": "^1.1.25",
     "eslint": "^9.21.0",
     "eslint-config-prettier": "^10.0.2",
-<<<<<<< HEAD
     "eslint-plugin-tsdoc": "^0.4.0",
-=======
     "typescript": "^5.8.2",
     "vite": "^6.2.0",
-    "@typescript-eslint/utils": "^8.22.0",
->>>>>>> 9e43b62d
     "globals": "^16.0.0",
     "husky": "^9.1.7",
     "lint-staged": "15.4.3",
     "prettier": "^3.5.2",
     "prettier-plugin-jsdoc": "^1.3.2",
-    "typescript": "^5.7.3",
     "typedoc": "^0.27.9",
     "typescript-eslint": "^8.25.0",
-<<<<<<< HEAD
-    "vite": "^6.0.9",
-    "vitest": "2.0.5"
-=======
     "vitest": "^3.0.7"
->>>>>>> 9e43b62d
   },
   "packageManager": "yarn@1.22.22"
 }