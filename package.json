--- conflicted
+++ resolved
@@ -72,34 +72,21 @@
     "@eslint/js": "^9.19.0",
     "@types/eslint__js": "^8.42.3",
     "@types/node": "^22.13.0",
-    "@typescript-eslint/utils": "^8.19.0",
+    "@typescript-eslint/utils": "^8.22.0",
     "@vitest/coverage-v8": "2.0.5",
+    "@vitest/eslint-plugin": "^1.1.25",
     "eslint": "^9.21.0",
-    "@vitest/eslint-plugin": "^1.1.25",
-<<<<<<< HEAD
-    "eslint": "^9.21.0",
-    "eslint-config-prettier": "^10.0.1",
+    "eslint-config-prettier": "^10.0.2",
     "eslint-plugin-tsdoc": "^0.4.0",
-    "globals": "^15.14.0",
+    "globals": "^16.0.0",
     "husky": "^9.1.7",
-=======
-    "eslint-config-prettier": "^10.0.2",
-    "typescript": "^5.7.3",
-    "vite": "^6.0.9",
-    "@typescript-eslint/utils": "^8.22.0",
-    "globals": "^16.0.0",
->>>>>>> 18ff4ee3
     "lint-staged": "15.4.3",
     "prettier": "^3.5.2",
     "prettier-plugin-jsdoc": "^1.3.2",
     "typescript": "^5.7.3",
     "typedoc": "^0.27.9",
-<<<<<<< HEAD
-    "typescript-eslint": "^8.22.0",
+    "typescript-eslint": "^8.25.0",
     "vite": "^6.0.9",
-=======
-    "typescript-eslint": "^8.25.0",
->>>>>>> 18ff4ee3
     "vitest": "2.0.5"
   },
   "packageManager": "yarn@1.22.22"
