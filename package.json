--- conflicted
+++ resolved
@@ -87,13 +87,8 @@
     "@vitest/eslint-plugin": "^1.1.25",
     "eslint-config-prettier": "^10.0.1",
     "typescript": "^5.7.3",
-<<<<<<< HEAD
     "vite": "^6.0.11",
-    "@typescript-eslint/utils": "^8.19.0",
-=======
-    "vite": "^6.0.9",
     "@typescript-eslint/utils": "^8.22.0",
->>>>>>> 1064d09a
     "globals": "^15.14.0",
     "lint-staged": "15.4.3",
     "prettier": "^3.4.2",
