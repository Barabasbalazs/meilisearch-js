--- conflicted
+++ resolved
@@ -72,15 +72,11 @@
     "@eslint/js": "^9.19.0",
     "@types/eslint__js": "^8.42.3",
     "@types/node": "^22.13.0",
-<<<<<<< HEAD
     "@typescript-eslint/utils": "^8.19.0",
     "@vitest/coverage-v8": "2.0.5",
-=======
     "eslint": "^9.21.0",
-    "eslint-plugin-tsdoc": "^0.4.0",
->>>>>>> 8985bbee
     "@vitest/eslint-plugin": "^1.1.25",
-    "eslint": "^9.19.0",
+    "eslint": "^9.21.0",
     "eslint-config-prettier": "^10.0.1",
     "eslint-plugin-tsdoc": "^0.4.0",
     "globals": "^15.14.0",
@@ -88,12 +84,8 @@
     "lint-staged": "15.4.3",
     "prettier": "^3.5.2",
     "prettier-plugin-jsdoc": "^1.3.2",
-<<<<<<< HEAD
-    "typedoc": "^0.27.6",
     "typescript": "^5.7.3",
-=======
     "typedoc": "^0.27.9",
->>>>>>> 8985bbee
     "typescript-eslint": "^8.22.0",
     "vite": "^6.0.9",
     "vitest": "2.0.5"
