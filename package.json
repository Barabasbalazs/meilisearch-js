--- conflicted
+++ resolved
@@ -85,29 +85,17 @@
     "eslint": "^9.21.0",
     "eslint-plugin-tsdoc": "^0.4.0",
     "@vitest/eslint-plugin": "^1.1.25",
-<<<<<<< HEAD
-    "eslint-config-prettier": "^10.0.1",
+    "eslint-config-prettier": "^10.0.2",
     "typescript": "^5.8.2",
     "vite": "^6.2.0",
-=======
-    "eslint-config-prettier": "^10.0.2",
-    "typescript": "^5.7.3",
-    "vite": "^6.0.9",
->>>>>>> 18ff4ee3
     "@typescript-eslint/utils": "^8.22.0",
     "globals": "^16.0.0",
     "lint-staged": "15.4.3",
     "prettier": "^3.5.2",
     "prettier-plugin-jsdoc": "^1.3.2",
-<<<<<<< HEAD
-    "typedoc": "^0.27.6",
-    "typescript-eslint": "^8.22.0",
-    "vitest": "^3.0.7"
-=======
     "typedoc": "^0.27.9",
     "typescript-eslint": "^8.25.0",
-    "vitest": "2.0.5"
->>>>>>> 18ff4ee3
+    "vitest": "^3.0.7"
   },
   "packageManager": "yarn@1.22.22"
 }