--- conflicted
+++ resolved
@@ -77,13 +77,7 @@
     "@vitest/eslint-plugin": "^1.1.25",
     "eslint": "^9.19.0",
     "eslint-config-prettier": "^10.0.1",
-<<<<<<< HEAD
     "eslint-plugin-tsdoc": "^0.4.0",
-=======
-    "typescript": "^5.7.3",
-    "vite": "^6.0.9",
-    "@typescript-eslint/utils": "^8.22.0",
->>>>>>> 1064d09a
     "globals": "^15.14.0",
     "husky": "^9.1.7",
     "lint-staged": "15.4.3",
